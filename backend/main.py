#!/usr/bin/env python
"""
Nexus AI Search Engine - Main Entry Point
Import and run the FastAPI application from src.main
"""
import os
import uvicorn
from dotenv import load_dotenv
import sys
import asyncio
import logging
from logging.handlers import RotatingFileHandler
from typing import Optional, List, Dict, Any
from fastapi import FastAPI, BackgroundTasks, HTTPException, Request
from fastapi.middleware.cors import CORSMiddleware
from pydantic import BaseModel
import importlib

# Load environment variables
load_dotenv()

# Add the parent directory to the sys.path
sys.path.append(os.path.dirname(os.path.dirname(os.path.abspath(__file__))))

from src.agents.search_agent import SearchAgent

app = FastAPI(title="Nexus AI Search API")

# Add CORS middleware
app.add_middleware(
    CORSMiddleware,
<<<<<<< HEAD
    allow_origins=["https://ai-search-engine-roan.vercel.app", "http://localhost:3000"],  # Allow frontend domain and local development
=======
    allow_origins=["https://https://ai-search-engine-roan.vercel.app/"],  # Allows all origins
>>>>>>> 13c63146
    allow_credentials=True,
    allow_methods=["*"],  # Allows all methods
    allow_headers=["*"],  # Allows all headers
)

# Configure logging
logging.basicConfig(
    level=logging.INFO,
    format="[%(asctime)s] %(levelname)s [%(name)s] %(message)s",
    handlers=[
        logging.StreamHandler(),  # Log to console
        RotatingFileHandler(
            os.path.join(os.path.dirname(__file__), "logs", "api.log"),
            maxBytes=10*1024*1024,  # 10MB
            backupCount=5
        )
    ]
)

logger = logging.getLogger(__name__)

# Initialize search agent
search_agent = SearchAgent()

class SearchRequest(BaseModel):
    query: str
    max_results: Optional[int] = 10
    use_web: Optional[bool] = True
    depth: Optional[int] = 4
    session_id: Optional[str] = None
    modalities: Optional[List[str]] = ["text"]
    use_enhancement: Optional[bool] = True
    model_provider: Optional[str] = None
    model_name: Optional[str] = None
    conversation_mode: Optional[bool] = True

@app.post("/api/search")
async def search(request: SearchRequest, background_tasks: BackgroundTasks, client_request: Request):
    client_ip = client_request.client.host
    logger.info(f"Search request from {client_ip}: Query='{request.query}', Session='{request.session_id}'")
    
    try:
        results = await search_agent.execute_search(
            query=request.query,
            session_id=request.session_id,
            max_results=request.max_results,
            modalities=request.modalities,
            use_enhancement=request.use_enhancement,
            model_provider=request.model_provider,
            model_name=request.model_name
        )
        
        logger.info(f"Successfully processed search for Session: {results['session_id']}")
        return results
    except Exception as e:
        logger.error(f"Error processing search: {str(e)}")
        raise HTTPException(status_code=500, detail=f"Search failed: {str(e)}")

@app.delete("/api/sessions/{session_id}")
async def delete_session(session_id: str):
    """Delete a search session and all its data"""
    logger.info(f"Deleting session: {session_id}")
    
    try:
        # Check if session exists
        if session_id in search_agent.sessions:
            # Remove session from the search agent
            del search_agent.sessions[session_id]
            return {"status": "success", "message": f"Session {session_id} deleted successfully"}
        else:
            logger.warning(f"Session not found: {session_id}")
            raise HTTPException(status_code=404, detail=f"Session {session_id} not found")
            
    except Exception as e:
        logger.error(f"Error deleting session {session_id}: {str(e)}")
        raise HTTPException(status_code=500, detail=f"Failed to delete session: {str(e)}")

@app.on_event("shutdown")
async def shutdown_event():
    await search_agent.close()

def main():
    """Main entry point for the application"""
    # Get port from environment or use default
    port = int(os.getenv("PORT", 8000))
    
    # Start the server
    uvicorn.run(
        "src.main:app",
        host="0.0.0.0",
        port=port,
        reload=os.getenv("DEBUG", "False").lower() == "true",
        log_level="info"
    )

if __name__ == "__main__":
    main() <|MERGE_RESOLUTION|>--- conflicted
+++ resolved
@@ -29,11 +29,7 @@
 # Add CORS middleware
 app.add_middleware(
     CORSMiddleware,
-<<<<<<< HEAD
     allow_origins=["https://ai-search-engine-roan.vercel.app", "http://localhost:3000"],  # Allow frontend domain and local development
-=======
-    allow_origins=["https://https://ai-search-engine-roan.vercel.app/"],  # Allows all origins
->>>>>>> 13c63146
     allow_credentials=True,
     allow_methods=["*"],  # Allows all methods
     allow_headers=["*"],  # Allows all headers
